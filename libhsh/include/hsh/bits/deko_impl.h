#pragma once

#if HSH_ENABLE_DEKO3D

#include <memory>

namespace hsh::detail::deko {
class BufferAllocation {
  friend class DeletedAllocation;

protected:
  DkBufExtents Buffer{DK_GPU_ADDR_INVALID, 0};
  DmaAllocation Allocation = DMA_NULL_HANDLE;
  BufferAllocation(DkBufExtents Buffer, DmaAllocation Allocation) noexcept
      : Buffer(Buffer), Allocation(Allocation) {}

public:
  BufferAllocation() noexcept = default;
  BufferAllocation(const BufferAllocation &other) = delete;
  BufferAllocation &operator=(const BufferAllocation &other) = delete;
  BufferAllocation(BufferAllocation &&other) noexcept {
    std::swap(Buffer, other.Buffer);
    std::swap(Allocation, other.Allocation);
  }
  BufferAllocation &operator=(BufferAllocation &&other) noexcept {
    std::swap(Buffer, other.Buffer);
    std::swap(Allocation, other.Allocation);
    return *this;
  }
  inline ~BufferAllocation() noexcept;
  DkBufExtents GetBuffer() const noexcept { return Buffer; }
  operator DkBufExtents() const noexcept { return GetBuffer(); }
  bool IsValid() const noexcept { return Buffer.addr != DK_GPU_ADDR_INVALID; }
  uint32_t GetSize() const noexcept { return Buffer.size; }
};

template <typename T> class DescriptorSetAllocation;

class UploadBufferAllocation : public BufferAllocation {
  friend UploadBufferAllocation AllocateUploadBuffer(uint32_t size) noexcept;
  friend class StaticBufferAllocation
  AllocateStaticBuffer(uint32_t size, uint32_t alignment) noexcept;
  template <typename U>
  friend DescriptorSetAllocation<U>
  AllocateDescriptorSet(uint32_t Count) noexcept;
  void *MappedData = nullptr;
  UploadBufferAllocation(DkBufExtents BufferIn, DmaAllocation AllocationIn,
                         void *MappedData) noexcept
      : BufferAllocation(BufferIn, AllocationIn), MappedData(MappedData) {}

public:
  UploadBufferAllocation() noexcept = default;
  void *GetMappedData() const noexcept { return MappedData; }
  inline void Flush() noexcept;
};

class StaticBufferAllocation : public UploadBufferAllocation {
  friend StaticBufferAllocation
  AllocateStaticBuffer(uint32_t size, uint32_t alignment) noexcept;
  using UploadBufferAllocation::UploadBufferAllocation;
};

class DynamicBufferAllocation : public BufferAllocation {
  UploadBufferAllocation UploadBuffer;
  friend DynamicBufferAllocation
  AllocateDynamicBuffer(uint32_t size, uint32_t alignment) noexcept;
  DynamicBufferAllocation(DkBufExtents BufferIn, DmaAllocation AllocationIn,
                          UploadBufferAllocation UploadBuffer) noexcept
      : BufferAllocation(BufferIn, AllocationIn),
        UploadBuffer(std::move(UploadBuffer)) {}

public:
  DynamicBufferAllocation() noexcept = default;
  void *Map() noexcept { return UploadBuffer.GetMappedData(); }
  inline void Unmap() noexcept;
};

class FifoBufferAllocation : public BufferAllocation {
  FifoBufferAllocation *Prev = nullptr, *Next = nullptr;
  void *MappedData;
  uint32_t Size;
  uint32_t Offset = 0;
  uint32_t StartOffset = 0;
  friend std::unique_ptr<FifoBufferAllocation>
  AllocateFifoBuffer(uint32_t size, uint32_t alignment) noexcept;
  inline FifoBufferAllocation(DkBufExtents BufferIn, DmaAllocation AllocationIn,
                              uint32_t Size, void *MappedData) noexcept;

public:
  inline ~FifoBufferAllocation() noexcept;
  template <typename T, typename Func>
  inline uint32_t MapUniform(Func func) noexcept;
  template <typename T, typename Func>
  inline uint32_t MapVertexIndex(std::size_t count, Func func) noexcept;
  inline void PostRender() noexcept;
  FifoBufferAllocation *GetNext() const noexcept { return Next; }
};

template <typename T>
class DescriptorSetAllocation : public UploadBufferAllocation {
  template <typename U>
  friend DescriptorSetAllocation AllocateDescriptorSet(uint32_t Count) noexcept;
  using UploadBufferAllocation::UploadBufferAllocation;

public:
  T *Map() noexcept { return reinterpret_cast<T*>(GetMappedData()); }
  void Unmap() noexcept { Flush(); }
  inline void Bind() noexcept;
};

struct TextureAllocation {
  friend class DeletedAllocation;
  friend TextureAllocation
  AllocateTexture(const dk::ImageLayoutMaker &CreateInfo,
                  bool Dedicated) noexcept;

protected:
  dk::Image Image;
  DmaAllocation Allocation = DMA_NULL_HANDLE;
  TextureAllocation(const dk::ImageLayout &ImageLayout, DkMemBlock MemBlock,
                    uint32_t Offset, DmaAllocation Allocation) noexcept
      : Allocation(Allocation) {
    Image.initialize(ImageLayout, MemBlock, Offset);
  }

public:
  TextureAllocation() noexcept = default;
  TextureAllocation(const TextureAllocation &other) = delete;
  TextureAllocation &operator=(const TextureAllocation &other) = delete;
  TextureAllocation(TextureAllocation &&other) noexcept {
    std::swap(Image, other.Image);
    std::swap(Allocation, other.Allocation);
  }
  TextureAllocation &operator=(TextureAllocation &&other) noexcept {
    std::swap(Image, other.Image);
    std::swap(Allocation, other.Allocation);
    return *this;
  }
  inline ~TextureAllocation() noexcept;
  const dk::Image &GetImage() const noexcept { return Image; }
  operator bool() const noexcept { return Allocation != DMA_NULL_HANDLE; }
};

class SurfaceAllocation {
  friend class DeletedSurfaceAllocation;
  friend class RenderTextureAllocation;
  friend class DeletedSurfaceSwapchainImage;
  friend class DeletedResources;
  static constexpr size_t NumSwapchainImages = 2;
  SurfaceAllocation *Prev = nullptr, *Next = nullptr;
  void *Surface;
  dk::UniqueMemBlock ImageBlock;
  dk::UniqueSwapchain Swapchain;
  struct SwapchainImage {
    dk::Image Image;
    dk::ImageView ColorView{Image};
    SwapchainImage() noexcept = default;
    SwapchainImage(const SwapchainImage &other) = delete;
    SwapchainImage &operator=(const SwapchainImage &other) = delete;
    SwapchainImage(SwapchainImage &&other) = delete;
    SwapchainImage &operator=(SwapchainImage &&other) = delete;
  };
  std::array<SwapchainImage, NumSwapchainImages> SwapchainImages;
  hsh::extent2d Extent;
  int NextImage = -1;
  std::function<void()> DeleterLambda;

public:
  inline ~SurfaceAllocation() noexcept;
  inline explicit SurfaceAllocation(void *Surface,
                                    std::function<void()> &&DeleterLambda,
                                    const hsh::extent2d &Extent) noexcept;
  SurfaceAllocation(const SurfaceAllocation &other) = delete;
  SurfaceAllocation &operator=(const SurfaceAllocation &other) = delete;
  SurfaceAllocation(SurfaceAllocation &&other) noexcept = delete;
  SurfaceAllocation &operator=(SurfaceAllocation &&other) noexcept = delete;
  inline bool AcquireNextImage() noexcept;
  inline void AttachDeleterLambda(std::function<void()> &&Del) noexcept;
  inline void PostRender() noexcept;
  const hsh::extent2d &GetExtent() const noexcept { return Extent; }
  SurfaceAllocation *GetNext() const noexcept { return Next; }
};

class RenderTextureAllocation {
  friend class DeletedRenderTextureAllocation;
  RenderTextureAllocation *Prev = nullptr, *Next = nullptr;
  SurfaceAllocation *Surface = nullptr;
  hsh::extent2d Extent;
  uint32_t NumColorBindings, NumDepthBindings;
  TextureAllocation ColorTexture;
  dk::ImageView ColorView{ColorTexture.GetImage()};
  TextureAllocation DepthTexture;
  dk::ImageView DepthView{DepthTexture.GetImage()};
  struct Binding {
    TextureAllocation Texture;
    dk::ImageView ImageView{Texture.GetImage()};
  };
  std::array<Binding, MaxRenderTextureBindings> ColorBindings;
  std::array<Binding, MaxRenderTextureBindings> DepthBindings;
  inline void Prepare() noexcept;
  static inline void _Resolve(const dk::ImageView &SrcImage,
                              const dk::ImageView &DstImage,
                              const DkImageRect &SrcRect,
                              const DkImageRect &DstRect) noexcept;
  inline void Resolve(const dk::ImageView &SrcImage,
                      const dk::ImageView &DstImage, const DkImageRect &SrcRect,
                      const DkImageRect &DstRect) noexcept;

public:
  inline ~RenderTextureAllocation() noexcept;
  inline explicit RenderTextureAllocation(SurfaceAllocation *Surface,
                                          uint32_t NumColorBindings,
                                          uint32_t NumDepthBindings) noexcept;
  inline explicit RenderTextureAllocation(extent2d extent,
                                          uint32_t NumColorBindings,
                                          uint32_t NumDepthBindings) noexcept;
  RenderTextureAllocation(const RenderTextureAllocation &other) = delete;
  RenderTextureAllocation &operator=(const TextureAllocation &other) = delete;
  RenderTextureAllocation(RenderTextureAllocation &&other) noexcept = delete;
  RenderTextureAllocation &
  operator=(RenderTextureAllocation &&other) noexcept = delete;
  inline void BeginRenderPass() noexcept;
  inline void ResolveSurface(SurfaceAllocation *Surface) noexcept;
  inline void ResolveColorBinding(uint32_t Idx, rect2d Region) noexcept;
  inline void ResolveDepthBinding(uint32_t Idx, rect2d Region) noexcept;
  const dk::ImageView &GetColorBindingView(uint32_t Idx) const noexcept {
    assert(Idx < NumColorBindings);
    return ColorBindings[Idx].ImageView;
  }
  const dk::ImageView &GetDepthBindingView(uint32_t Idx) const noexcept {
    assert(Idx < NumDepthBindings);
    return DepthBindings[Idx].ImageView;
  }
  template <typename... Args> inline void Attach(const Args &... args) noexcept;
  inline void ProcessAttachArgs() noexcept;
  inline void ProcessAttachArgs(const viewport &vp) noexcept;
  inline void ProcessAttachArgs(const scissor &s) noexcept;
  inline void ProcessAttachArgs(const viewport &vp, const scissor &s) noexcept;
  RenderTextureAllocation *GetNext() const noexcept { return Next; }
  extent2d GetExtent() const noexcept { return Extent; }
};

class DeletedAllocation {
  DmaAllocation Allocation = DMA_NULL_HANDLE;

public:
  explicit DeletedAllocation(BufferAllocation &&Obj) noexcept {
    std::swap(Allocation, Obj.Allocation);
  }
  DeletedAllocation &operator=(BufferAllocation &&Obj) noexcept {
    std::swap(Allocation, Obj.Allocation);
    return *this;
  }
  explicit DeletedAllocation(TextureAllocation &&other) noexcept {
    std::swap(Allocation, other.Allocation);
  }
  DeletedAllocation(const DeletedAllocation &other) = delete;
  DeletedAllocation &operator=(const DeletedAllocation &other) = delete;
  DeletedAllocation(DeletedAllocation &&other) noexcept {
    std::swap(Allocation, other.Allocation);
  }
  DeletedAllocation &operator=(DeletedAllocation &&other) noexcept {
    std::swap(Allocation, other.Allocation);
    return *this;
  }
  inline ~DeletedAllocation() noexcept;
};

class DeletedSurfaceAllocation {
  dk::UniqueMemBlock ImageBlock;
  dk::UniqueSwapchain Swapchain;
  std::function<void()> DeleterLambda;

public:
  explicit DeletedSurfaceAllocation(SurfaceAllocation &&Obj) noexcept
      : ImageBlock(std::move(Obj.ImageBlock)),
        Swapchain(std::move(Obj.Swapchain)),
        DeleterLambda(std::move(Obj.DeleterLambda)) {}

  ~DeletedSurfaceAllocation() noexcept {
    Swapchain = dk::UniqueSwapchain{};
    ImageBlock = dk::UniqueMemBlock{};
    if (DeleterLambda)
      DeleterLambda();
  }

  DeletedSurfaceAllocation(const DeletedSurfaceAllocation &other) = delete;
  DeletedSurfaceAllocation &
  operator=(const DeletedSurfaceAllocation &other) = delete;
  DeletedSurfaceAllocation(DeletedSurfaceAllocation &&other) noexcept = default;
  DeletedSurfaceAllocation &
  operator=(DeletedSurfaceAllocation &&other) noexcept = default;
};

class DeletedRenderTextureAllocation {
  DeletedAllocation ColorTexture;
  DeletedAllocation DepthTexture;
  struct Binding {
    DeletedAllocation Texture;
    Binding(RenderTextureAllocation::Binding &&Obj) noexcept
        : Texture(std::move(Obj.Texture)) {}
  };
  std::array<Binding, MaxRenderTextureBindings> ColorBindings;
  std::array<Binding, MaxRenderTextureBindings> DepthBindings;

public:
  template <std::size_t... CSeq, std::size_t... DSeq>
  explicit DeletedRenderTextureAllocation(RenderTextureAllocation &&Obj,
                                          std::index_sequence<CSeq...>,
                                          std::index_sequence<DSeq...>) noexcept
      : ColorTexture(std::move(Obj.ColorTexture)),
        DepthTexture(std::move(Obj.DepthTexture)),
        ColorBindings{std::move(Obj.ColorBindings[CSeq])...},
        DepthBindings{std::move(Obj.DepthBindings[DSeq])...} {}
  explicit DeletedRenderTextureAllocation(
      RenderTextureAllocation &&Obj) noexcept
      : DeletedRenderTextureAllocation(
            std::move(Obj),
            std::make_index_sequence<MaxRenderTextureBindings>(),
            std::make_index_sequence<MaxRenderTextureBindings>()) {}

  DeletedRenderTextureAllocation(const DeletedRenderTextureAllocation &other) =
      delete;
  DeletedRenderTextureAllocation &
  operator=(const DeletedRenderTextureAllocation &other) = delete;
  DeletedRenderTextureAllocation(
      DeletedRenderTextureAllocation &&other) noexcept = default;
  DeletedRenderTextureAllocation &
  operator=(DeletedRenderTextureAllocation &&other) noexcept = default;
};

class DeletedResources {
  std::vector<DeletedAllocation> Allocations;
  std::vector<DeletedSurfaceAllocation> Surfaces;
  std::vector<DeletedRenderTextureAllocation> RenderTextures;

public:
  void DeleteLater(BufferAllocation &&Obj) noexcept {
    Allocations.emplace_back(std::move(Obj));
  }
  void DeleteLater(TextureAllocation &&Obj) noexcept {
    Allocations.emplace_back(std::move(Obj));
  }
  void DeleteLater(SurfaceAllocation &&Obj) noexcept {
    Surfaces.emplace_back(std::move(Obj));
  }
  void DeleteLater(RenderTextureAllocation &&Obj) noexcept {
    RenderTextures.emplace_back(std::move(Obj));
  }
  void Purge() noexcept {
    Allocations.clear();
    Surfaces.clear();
    RenderTextures.clear();
  }
  DeletedResources() noexcept = default;
  DeletedResources(const DeletedResources &) = delete;
  DeletedResources &operator=(const DeletedResources &) = delete;
};

struct DekoGlobals {
  dk::Device Device;
  DmaAllocator Allocator = nullptr;
  dk::Queue Queue;
  dk::MemBlock ShaderMem;
  float Anisotropy = 0.f;
  std::array<dk::CmdBuf, 2> CommandBuffers;
  std::array<dk::Fence *, 2> CommandFences{};
  dk::CmdBuf Cmd;
  dk::Fence *CmdFence = nullptr;
  dk::CmdBuf CopyCmd;
  dk::Fence *CopyFence = nullptr;
  dk::Fence *ImageAcquireSem = nullptr;
  RenderTextureAllocation *AttachedRenderTexture = nullptr;
  uint64_t Frame = 0;
  bool AcquiredImage = false;

<<<<<<< HEAD
  std::array<DeletedResources, 2> *DeletedResourcesArr;
  DeletedResources *DeletedResourcesObj = nullptr;
=======
  std::array<DeletedResources, 2> *DeletedResourcesArr = nullptr;
  DeletedResources *DeletedResources = nullptr;
>>>>>>> 944a8302
  SurfaceAllocation *SurfaceHead = nullptr;
  RenderTextureAllocation *RenderTextureHead = nullptr;
  FifoBufferAllocation *FifoBufferHead = nullptr;

  constexpr DekoGlobals() = default;

  void PreRender() noexcept {
    uint32_t CurBufferIdx = Frame & 1u;
    Cmd = CommandBuffers[CurBufferIdx];
    CmdFence = CommandFences[CurBufferIdx];
    CmdFence->wait();
    DeletedResourcesObj = &(*DeletedResourcesArr)[CurBufferIdx];
    DeletedResourcesObj->Purge();
    CopyCmd.clear();
    Cmd.clear();
  }

  void PostRender() noexcept {
    AttachedRenderTexture = nullptr;
    DkCmdList CopyList = CopyCmd.finishList();
    DkCmdList CmdList = Cmd.finishList();
    for (auto *Fifo = FifoBufferHead; Fifo; Fifo = Fifo->GetNext())
      Fifo->PostRender();
    Queue.submitCommands(CopyList);
    Queue.signalFence(*CopyFence, true);
    Queue.submitCommands(CmdList);
    for (auto *Surf = SurfaceHead; Surf; Surf = Surf->GetNext())
      Surf->PostRender();
    AcquiredImage = false;
    Queue.flush();
    CopyFence->wait();
    ++Frame;
  }
};
inline DekoGlobals Globals;

bool SurfaceAllocation::AcquireNextImage() noexcept {
  Swapchain.acquireImage(NextImage, *Globals.ImageAcquireSem);
  Globals.ImageAcquireSem->wait();
  Globals.AcquiredImage = true;
  return true;
}

void SurfaceAllocation::AttachDeleterLambda(
    std::function<void()> &&Del) noexcept {
  DeleterLambda = std::move(Del);
}

void SurfaceAllocation::PostRender() noexcept {
  if (NextImage != -1) {
    if (Globals.AcquiredImage) {
      Globals.Queue.presentImage(Swapchain, NextImage);
    }
    NextImage = -1;
  }
}

BufferAllocation::~BufferAllocation() noexcept {
  if (Allocation)
    Globals.DeletedResourcesObj->DeleteLater(std::move(*this));
}

DeletedAllocation::~DeletedAllocation() noexcept {
  dmaFreeMemory(Globals.Allocator, Allocation);
}

TextureAllocation::~TextureAllocation() noexcept {
  if (Allocation)
    Globals.DeletedResourcesObj->DeleteLater(std::move(*this));
}

SurfaceAllocation::~SurfaceAllocation() noexcept {
  if (Prev) {
    Prev->Next = Next;
  } else {
    Globals.SurfaceHead = Next;
  }
  if (Next)
    Next->Prev = Prev;
  Globals.DeletedResourcesObj->DeleteLater(std::move(*this));
}

constexpr DkImageFormat FBColorFormat = DkImageFormat_RGBA8_Unorm;
constexpr DkImageFormat FBDepthFormat = DkImageFormat_ZF32;

SurfaceAllocation::SurfaceAllocation(void *Surface,
                                     std::function<void()> &&DeleterLambda,
                                     const hsh::extent2d &Extent) noexcept
    : Next(Globals.SurfaceHead), Surface(std::move(Surface)), Extent(Extent),
      DeleterLambda(std::move(DeleterLambda)) {
  Globals.SurfaceHead = this;
  if (Next)
    Next->Prev = this;

  dk::ImageLayoutMaker LayoutMaker(Globals.Device);
  LayoutMaker.setFlags(DkImageFlags_Usage2DEngine | DkImageFlags_UsagePresent |
                       DkImageFlags_UsageRender | DkImageFlags_HwCompression);
  LayoutMaker.setFormat(FBColorFormat);
  LayoutMaker.setDimensions(Extent.w, Extent.h);

  dk::ImageLayout Layout;
  LayoutMaker.initialize(Layout);

  auto ImageAlign = Layout.getAlignment();
  auto ImageSize = AlignUp(uint32_t(Layout.getSize()), ImageAlign);

  dk::MemBlockMaker MemMaker(Globals.Device, ImageSize * NumSwapchainImages);
  MemMaker.setFlags(DkMemBlockFlags_GpuCached | DkMemBlockFlags_Image);
  ImageBlock = MemMaker.create();

  std::array<const DkImage *, NumSwapchainImages> ImagePointers;
  for (size_t i = 0; i < NumSwapchainImages; ++i) {
    SwapchainImages[i].Image.initialize(Layout, ImageBlock, ImageSize * i);
    ImagePointers[i] = &SwapchainImages[i].Image;
  }

  dk::SwapchainMaker SCMaker(Globals.Device, Surface, ImagePointers);
  Swapchain = SCMaker.create();
}

RenderTextureAllocation::~RenderTextureAllocation() noexcept {
  if (Prev)
    Prev->Next = Next;
  else
    Globals.RenderTextureHead = Next;
  if (Next)
    Next->Prev = Prev;
  Globals.DeletedResourcesObj->DeleteLater(std::move(*this));
}

RenderTextureAllocation::RenderTextureAllocation(
    SurfaceAllocation *Surface, uint32_t NumColorBindings,
    uint32_t NumDepthBindings) noexcept
    : Next(Globals.RenderTextureHead), Surface(Surface),
      Extent(Surface->Extent), NumColorBindings(NumColorBindings),
      NumDepthBindings(NumDepthBindings) {
  Globals.RenderTextureHead = this;
  if (Next)
    Next->Prev = this;
  assert(Surface);
  assert(NumColorBindings <= MaxRenderTextureBindings);
  assert(NumDepthBindings <= MaxRenderTextureBindings);
  Prepare();
}

RenderTextureAllocation::RenderTextureAllocation(
    extent2d extent, uint32_t NumColorBindings,
    uint32_t NumDepthBindings) noexcept
    : Next(Globals.RenderTextureHead), Extent(extent),
      NumColorBindings(NumColorBindings), NumDepthBindings(NumDepthBindings) {
  Globals.RenderTextureHead = this;
  if (Next)
    Next->Prev = this;
  assert(NumColorBindings <= MaxRenderTextureBindings);
  assert(NumDepthBindings <= MaxRenderTextureBindings);
  Prepare();
}

void UploadBufferAllocation::Flush() noexcept {
  if (Allocation)
    dmaFlushAllocation(Globals.Allocator, Allocation, 0, Buffer.size);
}

void DynamicBufferAllocation::Unmap() noexcept {
  UploadBuffer.Flush();
  Globals.CopyCmd.copyBuffer(UploadBuffer.GetBuffer().addr, GetBuffer().addr,
                             UploadBuffer.GetSize());
}

FifoBufferAllocation::FifoBufferAllocation(DkBufExtents BufferIn,
                                           DmaAllocation AllocationIn,
                                           uint32_t Size,
                                           void *MappedData) noexcept
    : BufferAllocation(BufferIn, AllocationIn), Next(Globals.FifoBufferHead),
      MappedData(MappedData), Size(Size) {
  Globals.FifoBufferHead = this;
  if (Next)
    Next->Prev = this;
}

FifoBufferAllocation::~FifoBufferAllocation() noexcept {
  if (Prev)
    Prev->Next = Next;
  else
    Globals.FifoBufferHead = Next;
  if (Next)
    Next->Prev = Prev;
}

template <typename T, typename Func>
uint32_t FifoBufferAllocation::MapUniform(Func func) noexcept {
  Offset = AlignUp(Offset, std::max(uint32_t(alignof(T)),
                                    uint32_t(DK_UNIFORM_BUF_ALIGNMENT)));
  uint32_t MapOffset = Offset;
  assert(MapOffset + sizeof(T) <= Size && "Fifo buffer must be larger");
  func(*reinterpret_cast<T *>(reinterpret_cast<uint8_t *>(MappedData) +
                              MapOffset));
  Offset += sizeof(T);
  return MapOffset;
}

template <typename T, typename Func>
uint32_t FifoBufferAllocation::MapVertexIndex(std::size_t count,
                                              Func func) noexcept {
  Offset = AlignUp(Offset, uint32_t(alignof(T)));
  uint32_t MapOffset = Offset;
  assert(MapOffset + sizeof(T) * count <= Size && "Fifo buffer must be larger");
  func(reinterpret_cast<T *>(reinterpret_cast<uint8_t *>(MappedData) +
                             MapOffset));
  Offset += sizeof(T) * count;
  return MapOffset;
}

void FifoBufferAllocation::PostRender() noexcept {
  dmaFlushAllocation(Globals.Allocator, Allocation, StartOffset,
                     Offset - StartOffset);
  if (StartOffset) {
    Offset = 0;
    StartOffset = 0;
  } else {
    StartOffset = Offset;
  }
}

template <typename T> inline void DescriptorSetAllocation<T>::Bind() noexcept {
  assert(0 && "Invalid descriptor type");
}

template <>
inline void DescriptorSetAllocation<dk::ImageDescriptor>::Bind() noexcept {
  if (IsValid())
    deko::Globals.Cmd.bindImageDescriptorSet(
        Buffer.addr, Buffer.size / sizeof(dk::ImageDescriptor));
}

template <>
inline void DescriptorSetAllocation<dk::SamplerDescriptor>::Bind() noexcept {
  if (IsValid())
    deko::Globals.Cmd.bindSamplerDescriptorSet(
        Buffer.addr, Buffer.size / sizeof(dk::SamplerDescriptor));
}

inline DkResult dmaCreateAllocator(const DmaAllocatorCreateInfo &pCreateInfo,
                                   DmaAllocator *pAllocator) noexcept {
  return ::dmaCreateAllocator(
      reinterpret_cast<const DmaAllocatorCreateInfo *>(&pCreateInfo),
      pAllocator);
}

inline DkResult
dmaAllocateMemory(const DmaMemoryRequirements &pDmaMemoryRequirements,
                  const DmaAllocationCreateInfo &pAllocationCreateInfo,
                  DmaAllocation *pAllocation,
                  DmaAllocationInfo *pAllocationInfo) noexcept {
  return ::dmaAllocateMemory(
      Globals.Allocator,
      reinterpret_cast<const DmaMemoryRequirements *>(&pDmaMemoryRequirements),
      reinterpret_cast<const DmaAllocationCreateInfo *>(&pAllocationCreateInfo),
      pAllocation, pAllocationInfo);
}

struct AllocationCreateInfoMapped : DmaAllocationCreateInfo {
  constexpr AllocationCreateInfoMapped() noexcept
      : DmaAllocationCreateInfo{DMA_ALLOCATION_CREATE_MAPPED_BIT,
                                DMA_NULL_HANDLE, nullptr} {}
};

struct AllocationCreateInfoUnmapped : DmaAllocationCreateInfo {
  constexpr AllocationCreateInfoUnmapped() noexcept
      : DmaAllocationCreateInfo{0, DMA_NULL_HANDLE, nullptr} {}
};

inline UploadBufferAllocation AllocateUploadBuffer(uint32_t size) noexcept {
  DmaAllocation Allocation;
  DmaAllocationInfo AllocInfo;
  auto Result =
      dmaAllocateMemory(DmaMemoryRequirements{size, 4, DmaMT_Upload},
                        AllocationCreateInfoMapped{}, &Allocation, &AllocInfo);
  assert(Result == DkResult_Success);
  return UploadBufferAllocation(
      DkBufExtents{dkMemBlockGetGpuAddr(AllocInfo.deviceMemory) +
                       AllocInfo.offset,
                   size},
      Allocation, AllocInfo.pMappedData);
}

inline StaticBufferAllocation
AllocateStaticBuffer(uint32_t size, uint32_t alignment) noexcept {
  DmaAllocation Allocation;
  DmaAllocationInfo AllocInfo;
  auto Result = dmaAllocateMemory(
      DmaMemoryRequirements{size, alignment, DmaMT_GenericCpu},
      AllocationCreateInfoMapped{}, &Allocation, &AllocInfo);
  assert(Result == DkResult_Success);
  return StaticBufferAllocation(
      DkBufExtents{dkMemBlockGetGpuAddr(AllocInfo.deviceMemory) +
                       AllocInfo.offset,
                   size},
      Allocation, AllocInfo.pMappedData);
}

inline DynamicBufferAllocation
AllocateDynamicBuffer(uint32_t size, uint32_t alignment) noexcept {
  DmaAllocation Allocation;
  DmaAllocationInfo AllocInfo;
  auto Result = dmaAllocateMemory(
      DmaMemoryRequirements{size, alignment, DmaMT_Generic},
      AllocationCreateInfoUnmapped{}, &Allocation, &AllocInfo);
  assert(Result == DkResult_Success);
  return DynamicBufferAllocation(
      DkBufExtents{dkMemBlockGetGpuAddr(AllocInfo.deviceMemory) +
                       AllocInfo.offset,
                   size},
      Allocation, AllocateUploadBuffer(size));
}

inline std::unique_ptr<FifoBufferAllocation>
AllocateFifoBuffer(uint32_t size, uint32_t alignment) noexcept {
  DmaAllocation Allocation;
  DmaAllocationInfo AllocInfo;
  auto Result = dmaAllocateMemory(
      DmaMemoryRequirements{size, alignment, DmaMT_GenericCpu},
      AllocationCreateInfoMapped{}, &Allocation, &AllocInfo);
  assert(Result == DkResult_Success);
  return std::unique_ptr<FifoBufferAllocation>{new FifoBufferAllocation(
      DkBufExtents{dkMemBlockGetGpuAddr(AllocInfo.deviceMemory) +
                       AllocInfo.offset,
                   size},
      Allocation, size, AllocInfo.pMappedData)};
}

template <typename T> struct DescriptorSetAlignment {};
template <> struct DescriptorSetAlignment<dk::ImageDescriptor> {
  static constexpr uint32_t Alignment = DK_IMAGE_DESCRIPTOR_ALIGNMENT;
};
template <> struct DescriptorSetAlignment<dk::SamplerDescriptor> {
  static constexpr uint32_t Alignment = DK_SAMPLER_DESCRIPTOR_ALIGNMENT;
};

template <typename T>
inline DescriptorSetAllocation<T>
AllocateDescriptorSet(uint32_t Count) noexcept {
  DmaAllocation Allocation;
  DmaAllocationInfo AllocInfo;
  auto Result = dmaAllocateMemory(
      DmaMemoryRequirements{uint32_t(Count * sizeof(T)),
                            DescriptorSetAlignment<T>::Alignment,
                            DmaMT_GenericCpu},
      AllocationCreateInfoMapped{}, &Allocation, &AllocInfo);
  assert(Result == DkResult_Success);
  return DescriptorSetAllocation<T>(
      DkBufExtents{dkMemBlockGetGpuAddr(AllocInfo.deviceMemory) +
                       AllocInfo.offset,
                   uint32_t(Count * sizeof(T))},
      Allocation, AllocInfo.pMappedData);
}

inline TextureAllocation AllocateTexture(const dk::ImageLayoutMaker &CreateInfo,
                                         bool Dedicated) noexcept {
  struct TextureAllocationCreateInfo : DmaAllocationCreateInfo {
    constexpr TextureAllocationCreateInfo(bool Dedicated) noexcept
        : DmaAllocationCreateInfo{
              Dedicated ? DMA_ALLOCATION_CREATE_DEDICATED_MEMORY_BIT
                        : DmaAllocationCreateFlagBits(0),
              DMA_NULL_HANDLE, nullptr} {}
  } AllocationCreateInfo{Dedicated};
  dk::ImageLayout Layout;
  CreateInfo.initialize(Layout);
  DmaAllocation Allocation;
  DmaAllocationInfo AllocInfo;
  auto Result = dmaAllocateMemory(
      DmaMemoryRequirements{uint32_t(Layout.getSize()), Layout.getAlignment(),
                            DmaMT_Image},
      AllocationCreateInfo, &Allocation, &AllocInfo);
  assert(Result == DkResult_Success);
  return TextureAllocation(Layout, AllocInfo.deviceMemory, AllocInfo.offset,
                           Allocation);
}

void RenderTextureAllocation::Prepare() noexcept {
  ColorTexture = AllocateTexture(dk::ImageLayoutMaker(Globals.Device)
                                     .setFlags(DkImageFlags_UsageRender |
                                               DkImageFlags_Usage2DEngine |
                                               DkImageFlags_HwCompression)
                                     .setFormat(FBColorFormat)
                                     .setDimensions(Extent.w, Extent.h),
                                 true);
  DepthTexture = AllocateTexture(dk::ImageLayoutMaker(Globals.Device)
                                     .setFlags(DkImageFlags_UsageRender |
                                               DkImageFlags_Usage2DEngine |
                                               DkImageFlags_HwCompression)
                                     .setFormat(FBDepthFormat)
                                     .setDimensions(Extent.w, Extent.h),
                                 true);
  for (uint32_t i = 0; i < NumColorBindings; ++i) {
    ColorBindings[i].Texture = AllocateTexture(
        dk::ImageLayoutMaker(Globals.Device)
            .setFlags(DkImageFlags_Usage2DEngine | DkImageFlags_HwCompression)
            .setFormat(FBColorFormat)
            .setDimensions(Extent.w, Extent.h),
        true);
  }
  for (uint32_t i = 0; i < NumDepthBindings; ++i) {
    DepthBindings[i].Texture = AllocateTexture(
        dk::ImageLayoutMaker(Globals.Device)
            .setFlags(DkImageFlags_Usage2DEngine | DkImageFlags_HwCompression)
            .setFormat(FBDepthFormat)
            .setDimensions(Extent.w, Extent.h),
        true);
  }
}

void RenderTextureAllocation::BeginRenderPass() noexcept {
  Globals.Cmd.bindRenderTargets(&ColorView, &DepthView);
}

void RenderTextureAllocation::_Resolve(const dk::ImageView &SrcImage,
                                       const dk::ImageView &DstImage,
                                       const DkImageRect &SrcRect,
                                       const DkImageRect &DstRect) noexcept {
  // TODO: Multisample resolve
  Globals.Cmd.blitImage(SrcImage, SrcRect, DstImage, DstRect);
}

void RenderTextureAllocation::Resolve(const dk::ImageView &SrcImage,
                                      const dk::ImageView &DstImage,
                                      const DkImageRect &SrcRect,
                                      const DkImageRect &DstRect) noexcept {
  _Resolve(SrcImage, DstImage, SrcRect, DstRect);
}

void RenderTextureAllocation::ResolveSurface(
    SurfaceAllocation *Surface) noexcept {
  assert(Surface->NextImage != UINT32_MAX &&
         "acquireNextImage not called on surface for this frame");
  assert(Surface->Extent == Extent &&
         "Mismatched render texture / surface extents");
  auto &DstImage = Surface->SwapchainImages[Surface->NextImage];
  DkImageRect Rect{0, 0, 0, Extent.w, Extent.h, 1};
  _Resolve(ColorView, DstImage.ColorView, Rect, Rect);
}

void RenderTextureAllocation::ResolveColorBinding(uint32_t Idx,
                                                  rect2d region) noexcept {
  assert(Idx < NumColorBindings);
  DkImageRect Rect{uint32_t(region.offset.x), uint32_t(region.offset.y), 0,
                   region.extent.w,           region.extent.h,           1};
  Resolve(ColorView, ColorBindings[Idx].ImageView, Rect, Rect);
}

void RenderTextureAllocation::ResolveDepthBinding(uint32_t Idx,
                                                  rect2d region) noexcept {
  assert(Idx < NumDepthBindings);
  DkImageRect Rect{uint32_t(region.offset.x), uint32_t(region.offset.y), 0,
                   region.extent.w,           region.extent.h,           1};
  Resolve(DepthView, DepthBindings[Idx].ImageView, Rect, Rect);
}

template <typename... Args>
void RenderTextureAllocation::Attach(const Args &... args) noexcept {
  if (Globals.AttachedRenderTexture == this)
    return;
  Globals.AttachedRenderTexture = this;
  BeginRenderPass();
  ProcessAttachArgs(args...);
}

void RenderTextureAllocation::ProcessAttachArgs() noexcept {
  Globals.Cmd.setViewports(
      0, DkViewport{0.f, 0.f, float(Extent.w), float(Extent.h), 0.f, 1.f});
  Globals.Cmd.setScissors(0, DkScissor{0, 0, Extent.w, Extent.h});
}

void RenderTextureAllocation::ProcessAttachArgs(const viewport &vp) noexcept {
  Globals.Cmd.setViewports(
      0, DkViewport{vp.x, vp.y, vp.width, vp.height, vp.minDepth, vp.maxDepth});
  Globals.Cmd.setScissors(0,
                          DkScissor{uint32_t(vp.x), uint32_t(vp.y),
                                    uint32_t(vp.width), uint32_t(vp.height)});
}

void RenderTextureAllocation::ProcessAttachArgs(const scissor &s) noexcept {
  Globals.Cmd.setViewports(
      0, DkViewport{0.f, 0.f, float(Extent.w), float(Extent.h), 0.f, 1.f});
  Globals.Cmd.setScissors(0,
                          DkScissor{uint32_t(s.offset.x), uint32_t(s.offset.y),
                                    s.extent.w, s.extent.h});
}

void RenderTextureAllocation::ProcessAttachArgs(const viewport &vp,
                                                const scissor &s) noexcept {
  Globals.Cmd.setViewports(
      0, DkViewport{vp.x, vp.y, vp.width, vp.height, vp.minDepth, vp.maxDepth});
  Globals.Cmd.setScissors(0,
                          DkScissor{uint32_t(s.offset.x), uint32_t(s.offset.y),
                                    s.extent.w, s.extent.h});
}

struct BufferImageCopy {
  uint32_t SrcOffset;
  uint32_t SrcRowLength;
  uint32_t SrcImageHeight;
  DkImageRect DstRec;
  uint8_t MipOffset;

  void Copy(DkGpuAddr BaseAddr, dk::ImageView &DstView) const noexcept {
    DstView.setMipLevels(MipOffset);
    deko::Globals.Cmd.copyBufferToImage(
        DkCopyBuf{BaseAddr + SrcOffset, SrcRowLength, SrcImageHeight}, DstView,
        DstRec);
  }
};
} // namespace hsh::detail::deko

namespace hsh::detail {
#ifndef NDEBUG
// TODO: Make this increment
constexpr uint64_t ExpectedScribble = 0xfefefefeefefefef;
#endif
template <> struct TargetTraits<Target::DEKO3D> {
  struct BufferWrapper {
    DkBufExtents Buffer{DK_GPU_ADDR_INVALID, 0};
    BufferWrapper() noexcept = default;
    BufferWrapper(const deko::BufferAllocation &Alloc) noexcept
        : Buffer(Alloc.GetBuffer()) {}
    bool IsValid() const noexcept { return Buffer.addr != DK_GPU_ADDR_INVALID; }
    operator const DkBufExtents &() const noexcept { return Buffer; }
  };
  using UniformBufferOwner = deko::BufferAllocation;
  using UniformBufferBinding = BufferWrapper;
  using DynamicUniformBufferOwner = deko::DynamicBufferAllocation;
  using VertexBufferOwner = deko::BufferAllocation;
  using VertexBufferBinding = BufferWrapper;
  using DynamicVertexBufferOwner = deko::DynamicBufferAllocation;
  using IndexBufferOwner = deko::BufferAllocation;
  using IndexBufferBinding = BufferWrapper;
  using DynamicIndexBufferOwner = deko::DynamicBufferAllocation;
  struct FifoOwner {
    std::unique_ptr<deko::FifoBufferAllocation> Allocation;
    FifoOwner() noexcept = default;
    FifoOwner(const FifoOwner &other) = delete;
    FifoOwner &operator=(const FifoOwner &other) = delete;
    FifoOwner(FifoOwner &&other) noexcept = default;
    FifoOwner &operator=(FifoOwner &&other) noexcept = default;
    explicit FifoOwner(std::unique_ptr<deko::FifoBufferAllocation> Allocation)
        : Allocation(std::move(Allocation)) {}
    template <typename T, typename Func>
    UniformBufferBinding MapUniform(Func func) noexcept {
      UniformBufferBinding Ret{*Allocation};
      uint32_t Offset = Allocation->MapUniform<T, Func>(func);
      Ret.Buffer.addr += Offset;
      return Ret;
    }
    template <typename T, typename Func>
    VertexBufferBinding MapVertex(std::size_t count, Func func) noexcept {
      VertexBufferBinding Ret{*Allocation};
      uint32_t Offset = Allocation->MapVertexIndex<T, Func>(count, func);
      Ret.Buffer.addr += Offset;
      return Ret;
    }
    template <typename T, typename Func>
    IndexBufferBinding MapIndex(std::size_t count, Func func) noexcept {
      IndexBufferBinding Ret{*Allocation};
      uint32_t Offset = Allocation->MapVertexIndex<T, Func>(count, func);
      Ret.Buffer.addr += Offset;
      return Ret;
    }
    bool IsValid() const noexcept { return Allocation.operator bool(); }
  };
  struct TextureOwner;
  struct TextureBinding {
    const TextureOwner *Owner = nullptr;
    bool IsValid() const noexcept { return Owner != nullptr; }
    inline const dk::ImageView &GetImageView() const noexcept;
  };
  struct TextureOwner {
#ifndef NDEBUG
    uint64_t Scribble = ExpectedScribble;
#endif
    deko::TextureAllocation Allocation;
    dk::ImageView ImageView{Allocation.GetImage()};

    TextureOwner() noexcept = default;
    TextureOwner(const TextureOwner &other) = delete;
    TextureOwner &operator=(const TextureOwner &other) = delete;
    TextureOwner(TextureOwner &&other) noexcept
        : Allocation(std::move(other.Allocation)), ImageView(other.ImageView) {
      ImageView.pImage = &Allocation.GetImage();
#ifndef NDEBUG
      other.Scribble = 0;
#endif
    }
    TextureOwner &operator=(TextureOwner &&other) noexcept {
      std::swap(Allocation, other.Allocation);
      ImageView = other.ImageView;
      ImageView.pImage = &Allocation.GetImage();
#ifndef NDEBUG
      other.Scribble = 0;
#endif
      return *this;
    }
    ~TextureOwner() noexcept {
#ifndef NDEBUG
      Scribble = 0;
#endif
    }

    TextureOwner(deko::TextureAllocation AllocationIn,
                 dk::ImageView ImageViewIn) noexcept
        : Allocation(std::move(AllocationIn)),
          ImageView(std::move(ImageViewIn)) {
      ImageView.pImage = &Allocation.GetImage();
    }

    bool IsValid() const noexcept { return Allocation.operator bool(); }

    TextureBinding GetBinding() const noexcept { return TextureBinding{this}; }
    operator TextureBinding() const noexcept { return GetBinding(); }
  };
  struct DynamicTextureOwner : TextureOwner {
    deko::UploadBufferAllocation UploadAllocation;
    std::array<deko::BufferImageCopy, MaxMipCount> Copies;

    DynamicTextureOwner(deko::TextureAllocation AllocationIn,
                        deko::UploadBufferAllocation UploadAllocation,
                        std::array<deko::BufferImageCopy, MaxMipCount> Copies,
                        dk::ImageView ImageViewIn) noexcept
        : TextureOwner(std::move(AllocationIn), std::move(ImageViewIn)),
          UploadAllocation(std::move(UploadAllocation)),
          Copies(std::move(Copies)) {}

    void MakeCopies() noexcept {
      dk::ImageView DstView{Allocation.GetImage()};
      for (auto &Copy : Copies)
        Copy.Copy(UploadAllocation.GetBuffer().addr, DstView);
    }

    void *Map() noexcept { return UploadAllocation.GetMappedData(); }
    void Unmap() noexcept {
      UploadAllocation.Flush();
      MakeCopies();
    }
  };
  struct RenderTextureBinding {
    deko::RenderTextureAllocation *Allocation = nullptr;
    uint32_t BindingIdx : 24;
    uint32_t IsDepth : 8;
    RenderTextureBinding() noexcept : BindingIdx(0), IsDepth(0) {}
    RenderTextureBinding(deko::RenderTextureAllocation *Allocation,
                         uint32_t BindingIdx, uint32_t IsDepth) noexcept
        : Allocation(Allocation), BindingIdx(BindingIdx), IsDepth(IsDepth) {}

    bool IsValid() const noexcept { return Allocation != nullptr; }

    const dk::ImageView &GetImageView() const noexcept {
      if (IsDepth)
        return Allocation->GetDepthBindingView(BindingIdx);
      else
        return Allocation->GetColorBindingView(BindingIdx);
    }
  };
  struct SurfaceBinding {
    deko::SurfaceAllocation *Allocation = nullptr;
    bool IsValid() const noexcept { return Allocation != nullptr; }
  };
  struct RenderTextureOwner {
    std::unique_ptr<deko::RenderTextureAllocation> Allocation;
    RenderTextureOwner() = default;
    RenderTextureOwner(const RenderTextureOwner &other) = delete;
    RenderTextureOwner &operator=(const RenderTextureOwner &other) = delete;
    RenderTextureOwner(RenderTextureOwner &&other) noexcept = default;
    RenderTextureOwner &
    operator=(RenderTextureOwner &&other) noexcept = default;

    explicit RenderTextureOwner(
        std::unique_ptr<deko::RenderTextureAllocation> Allocation) noexcept
        : Allocation(std::move(Allocation)) {}

    bool IsValid() const noexcept { return Allocation.operator bool(); }

    RenderTextureBinding GetColor(uint32_t idx) const noexcept {
      return {Allocation.get(), idx, false};
    }
    RenderTextureBinding GetDepth(uint32_t idx) const noexcept {
      return {Allocation.get(), idx, true};
    }
    template <typename... Args> void Attach(const Args &... args) noexcept {
      return Allocation->Attach(args...);
    }
    void ResolveSurface(SurfaceBinding surface, bool reattach) noexcept {
      Allocation->ResolveSurface(surface.Allocation);
    }
    void ResolveColorBinding(uint32_t idx, rect2d region,
                             bool reattach) noexcept {
      Allocation->ResolveColorBinding(idx, region);
    }
    void ResolveDepthBinding(uint32_t idx, rect2d region,
                             bool reattach) noexcept {
      Allocation->ResolveDepthBinding(idx, region);
    }
  };
  struct SurfaceOwner {
    std::unique_ptr<deko::SurfaceAllocation> Allocation;
    SurfaceOwner() = default;
    SurfaceOwner(const SurfaceOwner &other) = delete;
    SurfaceOwner &operator=(const SurfaceOwner &other) = delete;
    SurfaceOwner(SurfaceOwner &&other) noexcept = default;
    SurfaceOwner &operator=(SurfaceOwner &&other) noexcept = default;

    explicit SurfaceOwner(
        std::unique_ptr<deko::SurfaceAllocation> Allocation) noexcept
        : Allocation(std::move(Allocation)) {}

    bool IsValid() const noexcept { return Allocation.operator bool(); }

    SurfaceBinding GetBinding() const noexcept {
      return SurfaceBinding{Allocation.get()};
    }
    operator SurfaceBinding() const noexcept { return GetBinding(); }
    bool AcquireNextImage() noexcept { return Allocation->AcquireNextImage(); }
    void AttachResizeLambda(
        std::function<void(const hsh::extent2d &, const hsh::extent2d &)>
            &&Resize) noexcept {}
    void AttachDecorationLambda(std::function<void()> &&Dec) noexcept {}
    void AttachDeleterLambda(std::function<void()> &&Del) noexcept {
      Allocation->AttachDeleterLambda(std::move(Del));
    }
    void SetRequestExtent(const hsh::extent2d &Ext) noexcept {}
    void SetMargins(int32_t L, int32_t R, int32_t T, int32_t B) noexcept {}
  };
  struct Pipeline {
    uint32_t NumShaders = 0;
    std::array<const DkShader *, 5> Shaders;

    void Bind(uint32_t StageMask) const noexcept {
      deko::Globals.Cmd.bindShaders(StageMask, {NumShaders, Shaders.data()});
    }
  };
  struct PipelineBinding {
    const Pipeline *PipelineObj = nullptr;
    uint32_t StageMask = 0;
    DkPrimitive Primitive{};
    uint32_t NumVtxBufferStates = 0;
    uint32_t NumVtxAttribStates = 0;
    const DkVtxBufferState *VtxBufferStates = nullptr;
    const DkVtxAttribState *VtxAttribStates = nullptr;
    deko::DescriptorSetAllocation<dk::ImageDescriptor> ImageDescriptors;
    deko::DescriptorSetAllocation<dk::SamplerDescriptor> SamplerDescriptors;
    uint32_t NumUniformBuffers = 0;
    uint32_t NumTextures = 0;
    uint32_t NumVertexBuffers = 0;
    std::array<DkBufExtents, MaxUniforms> UniformBuffers{};
    std::array<DkResHandle, MaxImages> Textures{};
    std::array<DkBufExtents, MaxVertexBuffers> VertexBuffers{};
    struct BoundIndex {
      DkGpuAddr Buffer = DK_GPU_ADDR_INVALID;
      DkIdxFormat Type;
    } Index;
    uint32_t PatchSize = 0;
    uint32_t NumBlendStates = 0;
    const DkBlendState *BlendStates = nullptr;
    const DkRasterizerState *RasterizerState = nullptr;
    const DkDepthStencilState *DepthStencilState = nullptr;
    const DkColorState *ColorState = nullptr;
    const DkColorWriteState *ColorWriteState = nullptr;
    bool PrimitiveRestart = false;

    struct Iterators {
      decltype(UniformBuffers)::iterator UniformBufferBegin;
      decltype(UniformBuffers)::iterator UniformBufferIt;
      decltype(Textures)::iterator TextureBegin;
      decltype(Textures)::iterator TextureIt;
      decltype(VertexBuffers)::iterator VertexBufferBegin;
      decltype(VertexBuffers)::iterator VertexBufferIt;
      BoundIndex &Index;
      constexpr explicit Iterators(PipelineBinding &Binding) noexcept
          : UniformBufferBegin(Binding.UniformBuffers.begin()),
            UniformBufferIt(Binding.UniformBuffers.begin()),
            TextureBegin(Binding.Textures.begin()),
            TextureIt(Binding.Textures.begin()),
            VertexBufferBegin(Binding.VertexBuffers.begin()),
            VertexBufferIt(Binding.VertexBuffers.begin()),
            Index(Binding.Index) {}

      inline void Add(uniform_buffer_typeless uniform) noexcept;
      inline void Add(vertex_buffer_typeless uniform) noexcept;
      template <typename T> inline void Add(index_buffer<T> uniform) noexcept;
      static inline void Add(texture_typeless texture) noexcept;
      static inline void Add(render_texture2d texture) noexcept;
      inline void Add(SamplerBinding sampler) noexcept;
    };

    bool IsValid() const noexcept { return PipelineObj != nullptr; }

    PipelineBinding() noexcept = default;

    template <typename Impl, typename... Args>
    void Rebind(bool UpdateDescriptors, Args... args) noexcept;

    void Bind() noexcept {
      PipelineObj->Bind(StageMask);
      ImageDescriptors.Bind();
      SamplerDescriptors.Bind();
      for (DkStage s = DkStage_Vertex; s <= DkStage_Fragment;
           s = DkStage(int(s) + 1)) {
        if (StageMask & (1 << s)) {
          deko::Globals.Cmd.bindUniformBuffers(
              s, 0, {NumUniformBuffers, UniformBuffers.data()});
          deko::Globals.Cmd.bindTextures(s, 0, {NumTextures, Textures.data()});
        }
      }
      deko::Globals.Cmd.bindVtxBuffers(
          0, {NumVertexBuffers, VertexBuffers.data()});
      deko::Globals.Cmd.bindVtxBufferState(
          {NumVtxBufferStates, VtxBufferStates});
      deko::Globals.Cmd.bindVtxAttribState(
          {NumVtxAttribStates, VtxAttribStates});
      if (Index.Buffer != DK_GPU_ADDR_INVALID)
        deko::Globals.Cmd.bindIdxBuffer(Index.Type, Index.Buffer);
      if (Primitive == DkPrimitive_Patches)
        deko::Globals.Cmd.setPatchSize(PatchSize);
      deko::Globals.Cmd.bindBlendStates(0, {NumBlendStates, BlendStates});
      deko::Globals.Cmd.bindRasterizerState(*RasterizerState);
      deko::Globals.Cmd.bindDepthStencilState(*DepthStencilState);
      deko::Globals.Cmd.bindColorState(*ColorState);
      deko::Globals.Cmd.bindColorWriteState(*ColorWriteState);
      deko::Globals.Cmd.setPrimitiveRestart(PrimitiveRestart, UINT32_MAX);
    }

    void Draw(uint32_t start, uint32_t count) noexcept {
      Bind();
      deko::Globals.Cmd.draw(Primitive, count, 1, start, 0);
    }

    void DrawIndexed(uint32_t start, uint32_t count) noexcept {
      Bind();
      deko::Globals.Cmd.drawIndexed(Primitive, count, 1, start, 0, 0);
    }

    void DrawInstanced(uint32_t start, uint32_t count,
                       uint32_t instCount) noexcept {
      Bind();
      deko::Globals.Cmd.draw(Primitive, count, instCount, start, 0);
    }

    void DrawIndexedInstanced(uint32_t start, uint32_t count,
                              uint32_t instCount) noexcept {
      Bind();
      deko::Globals.Cmd.drawIndexed(Primitive, count, instCount, start, 0, 0);
    }
  };

  static void ClearAttachments(bool color, bool depth) noexcept {
    assert(deko::Globals.AttachedRenderTexture != nullptr);
    if (color)
      deko::Globals.Cmd.clearColor(0, DkColorMask_RGBA, 0, 0, 0, 0);
    if (depth)
      deko::Globals.Cmd.clearDepthStencil(true, 0.f, 0, 0);
  }

  static void SetBlendConstants(float red, float green, float blue,
                                float alpha) noexcept {
    deko::Globals.Cmd.setBlendConst(red, green, blue, alpha);
  }

  template <typename ResTp> struct ResourceFactory {};
};
const dk::ImageView &
TargetTraits<Target::DEKO3D>::TextureBinding::GetImageView() const noexcept {
  assert(Owner->Scribble == ExpectedScribble &&
         "TextureOwner was moved or destroyed after TextureBinding reference");
  return Owner->ImageView;
}
} // namespace hsh::detail

#endif<|MERGE_RESOLUTION|>--- conflicted
+++ resolved
@@ -374,13 +374,8 @@
   uint64_t Frame = 0;
   bool AcquiredImage = false;
 
-<<<<<<< HEAD
-  std::array<DeletedResources, 2> *DeletedResourcesArr;
+  std::array<DeletedResources, 2> *DeletedResourcesArr = nullptr;
   DeletedResources *DeletedResourcesObj = nullptr;
-=======
-  std::array<DeletedResources, 2> *DeletedResourcesArr = nullptr;
-  DeletedResources *DeletedResources = nullptr;
->>>>>>> 944a8302
   SurfaceAllocation *SurfaceHead = nullptr;
   RenderTextureAllocation *RenderTextureHead = nullptr;
   FifoBufferAllocation *FifoBufferHead = nullptr;
