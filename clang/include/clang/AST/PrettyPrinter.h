//===--- PrettyPrinter.h - Classes for aiding with AST printing -*- C++ -*-===//
//
// Part of the LLVM Project, under the Apache License v2.0 with LLVM Exceptions.
// See https://llvm.org/LICENSE.txt for license information.
// SPDX-License-Identifier: Apache-2.0 WITH LLVM-exception
//
//===----------------------------------------------------------------------===//
//
//  This file defines helper types for AST pretty-printing.
//
//===----------------------------------------------------------------------===//

#ifndef LLVM_CLANG_AST_PRETTYPRINTER_H
#define LLVM_CLANG_AST_PRETTYPRINTER_H

#include "clang/Basic/LLVM.h"
#include "clang/Basic/LangOptions.h"

namespace clang {

class BuiltinType;
class CallExpr;
class CompoundStmt;
class CXXOperatorCallExpr;
class CXXTemporaryObjectExpr;
class DeclRefExpr;
class Expr;
class LangOptions;
class MemberExpr;
class SourceManager;
class Stmt;
class TagDecl;
class VarDecl;

class PrinterHelper {
public:
  virtual ~PrinterHelper();
  virtual bool handledStmt(Stmt *E, raw_ostream &OS) = 0;
};

/// Callbacks to use to customize the behavior of the pretty-printer.
class PrintingCallbacks {
protected:
  ~PrintingCallbacks() = default;

public:
  /// Remap a path to a form suitable for printing.
  virtual std::string remapPath(StringRef Path) const {
    return std::string(Path);
  }

  /// Override name used for a BuiltinType.
  virtual StringRef overrideBuiltinTypeName(const BuiltinType *T) const {
    return {};
  }

  /// Override name used in a TagDecl.
  virtual StringRef overrideTagDeclIdentifier(TagDecl *D) const { return {}; }

  /// Override name used in a call (including CXXMemberCallExprs).
  virtual StringRef overrideBuiltinFunctionIdentifier(CallExpr *C) const {
    return {};
  }

  /// Incrementally build call arguments using either supplied lambda.
  /// Returning false will apply default arguments instead.
  virtual bool
  overrideCallArguments(CallExpr *C,
                        const std::function<void(StringRef)> &StringArg,
                        const std::function<void(Expr *)> &ExprArg) const {
    return false;
  }

  /// Incrementally print operator call to replace default grammar.
  virtual bool
  overrideCXXOperatorCall(CXXOperatorCallExpr *C, raw_ostream &OS,
                          const std::function<void(Expr *)> &ExprArg) const {
    return false;
  }

  /// Incrementally print temporary object expr replace default grammar.
  virtual bool overrideCXXTemporaryObjectExpr(
      CXXTemporaryObjectExpr *C, raw_ostream &OS,
      const std::function<void(Expr *)> &ExprArg) const {
    return false;
  }

  /// Override name used in a DeclRefExpr.
  virtual StringRef overrideDeclRefIdentifier(DeclRefExpr *DR) const {
    return {};
  }

  /// Override spelling of MemberExpr.
  virtual StringRef overrideMemberExpr(MemberExpr *ME) const { return {}; }

  /// Prepend string to member expr base, optionally replacing it entirely.
  virtual StringRef prependMemberExprBase(MemberExpr *ME,
                                          bool &ReplaceBase) const {
    return {};
  }

  /// Print member access operator as underscore in case it is flattened into
  /// an identifier.
  virtual bool shouldPrintMemberExprUnderscore(MemberExpr *ME) const {
    return false;
  }

  /// Opportunity to print something before first statement.
  virtual void
  printCompoundStatementBefore(const std::function<raw_ostream &()> &Indent,
                               CompoundStmt *CS) const {}

  /// Opportunity to print something after last statement.
  virtual void
  printCompoundStatementAfter(const std::function<raw_ostream &()> &Indent,
                              CompoundStmt *CS) const {}

  /// Opportunity to print a specially formatted VarDecl init
  virtual bool overrideVarInitPrint(VarDecl *D, raw_ostream &OS) const {
    return false;
  }
};

/// Describes how types, statements, expressions, and declarations should be
/// printed.
///
/// This type is intended to be small and suitable for passing by value.
/// It is very frequently copied.
struct PrintingPolicy {
  /// Create a default printing policy for the specified language.
  PrintingPolicy(const LangOptions &LO)
      : Indentation(2), SuppressSpecifiers(false),
        SuppressTagKeyword(LO.CPlusPlus), IncludeTagDefinition(false),
        SuppressScope(false), SuppressUnwrittenScope(false),
        SuppressInitializers(false), ConstantArraySizeAsWritten(false),
        AnonymousTagLocations(true), SuppressStrongLifetime(false),
        SuppressLifetimeQualifiers(false),
        SuppressTemplateArgsInCXXConstructors(false), Bool(LO.Bool),
        Restrict(LO.C99), Alignof(LO.CPlusPlus11), UnderscoreAlignof(LO.C11),
        UseVoidForZeroParams(!LO.CPlusPlus),
        SplitTemplateClosers(!LO.CPlusPlus11), TerseOutput(false),
        PolishForDeclaration(false), Half(LO.Half),
        MSWChar(LO.MicrosoftExt && !LO.WChar), IncludeNewlines(true),
        MSVCFormatting(false), ConstantsAsWritten(false),
        SuppressImplicitBase(false), FullyQualifiedName(false),
<<<<<<< HEAD
        PrintCanonicalTypes(false), SuppressNestedQualifiers(false),
        SuppressListInitialization(false), SeparateConditionVarDecls(false),
        ConstantExprsAsInt(false), SilentNullStatement(false),
        NeverSuppressScope(false), UseStdOffsetOf(false),
        NoLoopInitVar(false) {}
=======
        PrintCanonicalTypes(false), PrintInjectedClassNameWithArguments(true) {}
>>>>>>> 66b7ba52

  /// Adjust this printing policy for cases where it's known that we're
  /// printing C++ code (for instance, if AST dumping reaches a C++-only
  /// construct). This should not be used if a real LangOptions object is
  /// available.
  void adjustForCPlusPlus() {
    SuppressTagKeyword = true;
    Bool = true;
    UseVoidForZeroParams = false;
  }

  /// The number of spaces to use to indent each line.
  unsigned Indentation : 8;

  /// Whether we should suppress printing of the actual specifiers for
  /// the given type or declaration.
  ///
  /// This flag is only used when we are printing declarators beyond
  /// the first declarator within a declaration group. For example, given:
  ///
  /// \code
  /// const int *x, *y;
  /// \endcode
  ///
  /// SuppressSpecifiers will be false when printing the
  /// declaration for "x", so that we will print "int *x"; it will be
  /// \c true when we print "y", so that we suppress printing the
  /// "const int" type specifier and instead only print the "*y".
  unsigned SuppressSpecifiers : 1;

  /// Whether type printing should skip printing the tag keyword.
  ///
  /// This is used when printing the inner type of elaborated types,
  /// (as the tag keyword is part of the elaborated type):
  ///
  /// \code
  /// struct Geometry::Point;
  /// \endcode
  unsigned SuppressTagKeyword : 1;

  /// When true, include the body of a tag definition.
  ///
  /// This is used to place the definition of a struct
  /// in the middle of another declaration as with:
  ///
  /// \code
  /// typedef struct { int x, y; } Point;
  /// \endcode
  unsigned IncludeTagDefinition : 1;

  /// Suppresses printing of scope specifiers.
  unsigned SuppressScope : 1;

  /// Suppress printing parts of scope specifiers that don't need
  /// to be written, e.g., for inline or anonymous namespaces.
  unsigned SuppressUnwrittenScope : 1;

  /// Suppress printing of variable initializers.
  ///
  /// This flag is used when printing the loop variable in a for-range
  /// statement. For example, given:
  ///
  /// \code
  /// for (auto x : coll)
  /// \endcode
  ///
  /// SuppressInitializers will be true when printing "auto x", so that the
  /// internal initializer constructed for x will not be printed.
  unsigned SuppressInitializers : 1;

  /// Whether we should print the sizes of constant array expressions as written
  /// in the sources.
  ///
  /// This flag determines whether array types declared as
  ///
  /// \code
  /// int a[4+10*10];
  /// char a[] = "A string";
  /// \endcode
  ///
  /// will be printed as written or as follows:
  ///
  /// \code
  /// int a[104];
  /// char a[9] = "A string";
  /// \endcode
  unsigned ConstantArraySizeAsWritten : 1;

  /// When printing an anonymous tag name, also print the location of that
  /// entity (e.g., "enum <anonymous at t.h:10:5>"). Otherwise, just prints
  /// "(anonymous)" for the name.
  unsigned AnonymousTagLocations : 1;

  /// When true, suppress printing of the __strong lifetime qualifier in ARC.
  unsigned SuppressStrongLifetime : 1;

  /// When true, suppress printing of lifetime qualifier in ARC.
  unsigned SuppressLifetimeQualifiers : 1;

  /// When true, suppresses printing template arguments in names of C++
  /// constructors.
  unsigned SuppressTemplateArgsInCXXConstructors : 1;

  /// Whether we can use 'bool' rather than '_Bool' (even if the language
  /// doesn't actually have 'bool', because, e.g., it is defined as a macro).
  unsigned Bool : 1;

  /// Whether we can use 'restrict' rather than '__restrict'.
  unsigned Restrict : 1;

  /// Whether we can use 'alignof' rather than '__alignof'.
  unsigned Alignof : 1;

  /// Whether we can use '_Alignof' rather than '__alignof'.
  unsigned UnderscoreAlignof : 1;

  /// Whether we should use '(void)' rather than '()' for a function prototype
  /// with zero parameters.
  unsigned UseVoidForZeroParams : 1;

  /// Whether nested templates must be closed like 'a\<b\<c\> \>' rather than
  /// 'a\<b\<c\>\>'.
  unsigned SplitTemplateClosers : 1;

  /// Provide a 'terse' output.
  ///
  /// For example, in this mode we don't print function bodies, class members,
  /// declarations inside namespaces etc.  Effectively, this should print
  /// only the requested declaration.
  unsigned TerseOutput : 1;

  /// When true, do certain refinement needed for producing proper declaration
  /// tag; such as, do not print attributes attached to the declaration.
  ///
  unsigned PolishForDeclaration : 1;

  /// When true, print the half-precision floating-point type as 'half'
  /// instead of '__fp16'
  unsigned Half : 1;

  /// When true, print the built-in wchar_t type as __wchar_t. For use in
  /// Microsoft mode when wchar_t is not available.
  unsigned MSWChar : 1;

  /// When true, include newlines after statements like "break", etc.
  unsigned IncludeNewlines : 1;

  /// Use whitespace and punctuation like MSVC does. In particular, this prints
  /// anonymous namespaces as `anonymous namespace' and does not insert spaces
  /// after template arguments.
  unsigned MSVCFormatting : 1;

  /// Whether we should print the constant expressions as written in the
  /// sources.
  ///
  /// This flag determines whether constants expressions like
  ///
  /// \code
  /// 0x10
  /// 2.5e3
  /// \endcode
  ///
  /// will be printed as written or as follows:
  ///
  /// \code
  /// 0x10
  /// 2.5e3
  /// \endcode
  unsigned ConstantsAsWritten : 1;

  /// When true, don't print the implicit 'self' or 'this' expressions.
  unsigned SuppressImplicitBase : 1;

  /// When true, print the fully qualified name of function declarations.
  /// This is the opposite of SuppressScope and thus overrules it.
  unsigned FullyQualifiedName : 1;

  /// Whether to print types as written or canonically.
  unsigned PrintCanonicalTypes : 1;

<<<<<<< HEAD
  unsigned SuppressNestedQualifiers : 1;

  unsigned SuppressListInitialization : 1;

  unsigned SeparateConditionVarDecls : 1;

  unsigned ConstantExprsAsInt : 1;

  unsigned SilentNullStatement : 1;

  unsigned NeverSuppressScope : 1;

  unsigned UseStdOffsetOf : 1;

  unsigned NoLoopInitVar : 1;

  StringRef FieldPrefix;
=======
  /// Whether to print an InjectedClassNameType with template arguments or as
  /// written. When a template argument is unnamed, printing it results in
  /// invalid C++ code.
  unsigned PrintInjectedClassNameWithArguments : 1;
>>>>>>> 66b7ba52

  /// Callbacks to use to allow the behavior of printing to be customized.
  const PrintingCallbacks *Callbacks = nullptr;
};

} // end namespace clang

#endif<|MERGE_RESOLUTION|>--- conflicted
+++ resolved
@@ -143,15 +143,11 @@
         MSWChar(LO.MicrosoftExt && !LO.WChar), IncludeNewlines(true),
         MSVCFormatting(false), ConstantsAsWritten(false),
         SuppressImplicitBase(false), FullyQualifiedName(false),
-<<<<<<< HEAD
-        PrintCanonicalTypes(false), SuppressNestedQualifiers(false),
-        SuppressListInitialization(false), SeparateConditionVarDecls(false),
-        ConstantExprsAsInt(false), SilentNullStatement(false),
-        NeverSuppressScope(false), UseStdOffsetOf(false),
-        NoLoopInitVar(false) {}
-=======
-        PrintCanonicalTypes(false), PrintInjectedClassNameWithArguments(true) {}
->>>>>>> 66b7ba52
+        PrintCanonicalTypes(false), PrintInjectedClassNameWithArguments(true),
+        SuppressNestedQualifiers(false), SuppressListInitialization(false),
+        SeparateConditionVarDecls(false), ConstantExprsAsInt(false),
+        SilentNullStatement(false), NeverSuppressScope(false),
+        UseStdOffsetOf(false), NoLoopInitVar(false) {}
 
   /// Adjust this printing policy for cases where it's known that we're
   /// printing C++ code (for instance, if AST dumping reaches a C++-only
@@ -332,30 +328,28 @@
   /// Whether to print types as written or canonically.
   unsigned PrintCanonicalTypes : 1;
 
-<<<<<<< HEAD
-  unsigned SuppressNestedQualifiers : 1;
-
-  unsigned SuppressListInitialization : 1;
-
-  unsigned SeparateConditionVarDecls : 1;
-
-  unsigned ConstantExprsAsInt : 1;
-
-  unsigned SilentNullStatement : 1;
-
-  unsigned NeverSuppressScope : 1;
-
-  unsigned UseStdOffsetOf : 1;
-
-  unsigned NoLoopInitVar : 1;
-
-  StringRef FieldPrefix;
-=======
   /// Whether to print an InjectedClassNameType with template arguments or as
   /// written. When a template argument is unnamed, printing it results in
   /// invalid C++ code.
   unsigned PrintInjectedClassNameWithArguments : 1;
->>>>>>> 66b7ba52
+
+  unsigned SuppressNestedQualifiers : 1;
+
+  unsigned SuppressListInitialization : 1;
+
+  unsigned SeparateConditionVarDecls : 1;
+
+  unsigned ConstantExprsAsInt : 1;
+
+  unsigned SilentNullStatement : 1;
+
+  unsigned NeverSuppressScope : 1;
+
+  unsigned UseStdOffsetOf : 1;
+
+  unsigned NoLoopInitVar : 1;
+
+  StringRef FieldPrefix;
 
   /// Callbacks to use to allow the behavior of printing to be customized.
   const PrintingCallbacks *Callbacks = nullptr;
